from summit import Runner
from summit.utils.multiobjective import pareto_efficient, hypervolume

from neptune.sessions import Session, HostedNeptuneBackend
import pandas as pd
import numpy as np
import matplotlib.pyplot as plt
<<<<<<< HEAD
from matplotlib import cm
import matplotlib as mpl
from matplotlib.colors import ListedColormap, LinearSegmentedColormap
import plotly.graph_objects as go
import plotly.express as px
from pandas.plotting import parallel_coordinates
=======
import plotly.graph_objects as go
import plotly.express as px
>>>>>>> be76fa32

import os
import zipfile
import shutil
import warnings
from textwrap import wrap
import collections


def flatten(d, parent_key="", sep="_"):
    items = []
    for k, v in d.items():
        new_key = parent_key + sep + k if parent_key else k
        if isinstance(v, collections.MutableMapping):
            items.extend(flatten(v, new_key, sep=sep).items())
        else:
            items.append((new_key, v))
    return dict(items)

<<<<<<< HEAD

COLORS = [
    (165, 0, 38),
    (215, 48, 39),
    (244, 109, 67),
    (253, 174, 97),
    (254, 224, 144),
    (255, 255, 191),
    (224, 243, 248),
    (171, 217, 233),
    (116, 173, 209),
    (69, 117, 180),
    (49, 54, 149),
]
COLORS = np.array(COLORS) / 256
CMAP = ListedColormap(COLORS)


class PlotExperiments:
    def __init__(
        self,
        project: str,
        experiment_ids: list,
        tag: list = None,
        state: list = None,
        trajectory_length=50,
    ):
=======
class PlotExperiments:
    def __init__(self, project: str,
                 experiment_ids: list,
                 tag : list=None,
                 state : list=None):
>>>>>>> be76fa32
        self.session = Session(backend=HostedNeptuneBackend())
        self.proj = self.session.get_project(project)
        self.runners = {}
        self.experiment_ids = experiment_ids
        self.tag = tag
        self.state = state
<<<<<<< HEAD
        self.trajectory_length = trajectory_length
=======
>>>>>>> be76fa32
        self._restore_runners()
        self._create_param_df()

    def _restore_runners(self):
        """Restore runners from Neptune Artifacts"""
        # Download artifacts
        n_experiments = len(self.experiment_ids)
        experiments = []
        if n_experiments > 100:
            for i in range(n_experiments // 100):
                experiments += self.proj.get_experiments(
                    id=self.experiment_ids[i * 100 : (i + 1) * 100],
                    tag=self.tag,
<<<<<<< HEAD
                    state=self.state,
=======
                    state=self.state
>>>>>>> be76fa32
                )
            remainder = n_experiments % 100
            experiments += self.proj.get_experiments(
                id=self.experiment_ids[(i + 1) * 100 : (i + 1) * 100 + remainder],
                tag=self.tag,
<<<<<<< HEAD
                state=self.state,
            )
        else:
            experiments = self.proj.get_experiments(
                id=self.experiment_ids, tag=self.tag, state=self.state
=======
                state=self.state
            )
        else:
            experiments = self.proj.get_experiments(
                id=self.experiment_ids,
                tag=self.tag,
                state=self.state
>>>>>>> be76fa32
            )
        for experiment in experiments:
            path = f"data/{experiment.id}"
            try:
                os.mkdir(path,)
            except FileExistsError:
                pass
            experiment.download_artifacts(destination_dir=path)

            # Unzip somehow
            files = os.listdir(path)
            with zipfile.ZipFile(path + "/" + files[0], "r") as zip_ref:
                zip_ref.extractall(path)

            # Get filename
            path += "/output"
            files = os.listdir(path)
            files_json = [f for f in files if ".json" in f]
            if len(files_json) == 0:
                warnings.warn(f"{experiment.id} has no file attached.")
                continue

            # Restore runner
            r = Runner.load(path + "/" + files_json[0])
            self.runners[experiment.id] = r

            # Remove file
            shutil.rmtree(f"data/{experiment.id}")

    def _create_param_df(self, reference=[-2957, 10.7]):
        """Create a parameters dictionary
        
        Parameters
        ----------
        reference : array-like, optional
            Reference for the hypervolume calculatio

        """
        records = []
        for experiment_id, r in self.runners.items():
            record = {}
            record["experiment_id"] = experiment_id

            # Transform
            transform_name = r.strategy.transform.__class__.__name__
            transform_params = r.strategy.transform.to_dict()["transform_params"]
            record["transform_name"] = transform_name
            if transform_name == "Chimera":
                hierarchy = transform_params["hierarchy"]
                for objective_name, v in hierarchy.items():
                    key = f"{objective_name}_tolerance"
                    record[key] = v["tolerance"]
            elif transform_name == "MultitoSingleObjective":
                record.update(transform_params)

            # Strategy
            record["strategy_name"] = r.strategy.__class__.__name__

            # Batch size
            record["batch_size"] = r.batch_size

            # Number of initial experiments
            try:
<<<<<<< HEAD
                record["num_initial_experiments"] = r.n_init
            except AttributeError:
                pass

            # Terminal hypervolume
            data = r.experiment.data[["sty", "e_factor"]].to_numpy()
            data[:, 0] *= -1  # make it a minimzation problem
            y_front, _ = pareto_efficient(
                data[: self.trajectory_length, :], maximize=False
            )
            hv = hypervolume(y_front, ref=reference)
            record["terminal_hypervolume"] = hv

            # Computation time
            time = (
                r.experiment.data["computation_t"]
                .iloc[0 : self.trajectory_length]
                .sum()
            )
            record["computation_t"] = time

=======
                record["num_initial_experiments"] = r.num_initial_experiments
            except AttributeError:
                pass

>>>>>>> be76fa32
            records.append(record)

        # Make pandas dataframe
        self.df = pd.DataFrame.from_records(records)
        return self.df
    
    def plot_hv_trajectories(self, trajectory_length, 
                             reference=[-2957,10.7],
                             plot_type='matplotlib',
                             include_experiment_ids=False):
        """ Plot the hypervolume trajectories with repeats as 95% confidence interval
        
        Parameters
        ----------
        reference : array-like, optional
            Reference for the hypervolume calculation. Defaults to -2957, 10.7
        plot_type : str, optional
            Plotting backend to use: matplotlib or plotly. Defaults to matplotlib.
        include_experiment_ids : bool, optional
            Whether to include experiment ids in the plot labels
        """
        # Create figure
        if plot_type == 'matplotlib':
            fig, ax = plt.subplots(1)
        elif plot_type == 'plotly':
            fig = go.Figure()
        else:
            raise ValueError(f"{plot_type} is not a valid plot type. Must be matplotlib or plotly.")

        # Group experiment repeats
        df = self.df.copy()
        df = df.set_index("experiment_id")
        uniques = df.drop_duplicates(keep="last")  # This actually groups them
        df_new = self.df.copy()

        colors = px.colors.qualitative.Plotly
        cycle = len(colors)
        c_num = 0
        for index, unique in uniques.iterrows():
            # Find number of matching rows to this unique row
            temp_df = df_new.merge(unique.to_frame().transpose(), how="inner")
            ids = temp_df["experiment_id"].values

            # Calculate hypervolume trajectories
            hv_trajectories = np.zeros([trajectory_length, len(ids)])
            for j, experiment_id in enumerate(ids):
                r = self.runners[experiment_id]
                data = r.experiment.data[['sty', 'e_factor']].to_numpy()
                data[:, 0] *= -1 # make it a minimzation problem
                for i in range(trajectory_length):
                    y_front, _ = pareto_efficient(data[0:i+1, :], maximize=False)
                    hv_trajectories[i, j] = hypervolume(y_front,ref=reference)
            
            # Mean and standard deviation
            hv_mean_trajectory = np.mean(hv_trajectories, axis=1)
            hv_std_trajectory = np.std(hv_trajectories, axis=1)

            # Update plot
            t = np.arange(1, trajectory_length+1)
            label=self._create_label(unique) + f"Experiment {ids[0]}-{ids[-1]}"
            
            if plot_type == 'matplotlib':
                ax.plot(t, hv_mean_trajectory, label=label)
                ax.fill_between(t, 
                        hv_mean_trajectory-1.96*hv_std_trajectory,
                        hv_mean_trajectory+1.96*hv_std_trajectory,
                        alpha=0.1)
            elif plot_type == 'plotly':
                r, g, b = hex_to_rgb(colors[c_num])
                color = lambda alpha: f"rgba({r},{g},{b},{alpha})"
                fig.add_trace(go.Scatter(x=t, y=hv_mean_trajectory,
                                         mode='lines', name=label, 
                                         line=dict(color=color(1)),
                                         legendgroup=label))
                fig.add_trace(go.Scatter(x=t, y=hv_mean_trajectory-1.96*hv_std_trajectory,
                                         mode='lines', fill='tonexty', 
                                         line=dict(width=0),
                                         fillcolor=color(0.1),
                                         showlegend=False,
                                         legendgroup=label))
                fig.add_trace(go.Scatter(x=t, y=hv_mean_trajectory+1.96*hv_std_trajectory,
                                         mode='lines', fill='tonexty', 
                                         line=dict(width=0),
                                         fillcolor=color(0.1),
                                         showlegend=False,
                                         legendgroup=label))
            if cycle == c_num+1:
                c_num=0
            else:
                c_num+=1

        # Plot formattting
        if plot_type == 'matplotlib':
            ax.set_xlabel('Iterrations')
            ax.set_ylabel('Hypervolume')
            ax.legend(loc=(1.2,0.5))
            return fig, ax
        elif plot_type == 'plotly':
            fig.update_layout(xaxis=dict(title='Iterations'), yaxis=dict(title='Hypervolume'))
            return fig

    def _create_label(self, unique):
        transform_text = unique['transform_name']
        chimera_params = f" (STY tol.={unique['sty_tolerance']}, E-factor tol.={unique['e_factor_tolerance']})"
        transform_text += chimera_params if unique['transform_name'] == "Chimera" else ""

        return f"{unique['strategy_name']}, {transform_text}, {unique['num_initial_experiments']} initial experiments"

    def time_distribution(self,plot_type='matplotlib'):
        # Create figure
        if plot_type == 'matplotlib':
            fig, ax = plt.subplots(1)
        elif plot_type == 'plotly':
            fig = go.Figure()
        else:
            raise ValueError(f"{plot_type} is not a valid plot type. Must be matplotlib or plotly.")

        # Group experiment repeats
        df = self.df.copy()
        df = df.set_index("experiment_id")
        uniques = df.drop_duplicates(keep="last")  # This actually groups them
        df_new = self.df.copy()


        for index, unique in uniques.iterrows():
            # Find number of matching rows to this unique row
            temp_df = df_new.merge(unique.to_frame().transpose(), how="inner")
            ids = temp_df["experiment_id"].values

            times = np.zeros(len(ids))
            for i, experiment_id in enumerate(ids):
                r = self.runners[experiment_id]
                times[i] = r.experiment.data['computation_t'].to_numpy()

            mean_time = np.mean(times)
            std_time = np.std(times)

    def best_pareto_grid(self, ncols=3, figsize=(20, 40)):
        """Make a grid of pareto plots

        Only includes the run with the maximum terminal hypervolume for each 
        unique combination.

        Parameters
        ----------
        ncols : int, optional
            The number of columns in the grid. Defaults to 3
        figsize : tuple, optional
            The figure size. Defaults to 20 wide x 40 high

        """
        # Group experiment repeats
        df = self.df.copy()
        df = df.set_index("experiment_id")
        df = df.drop(columns=["terminal_hypervolume", "computation_t"])
        uniques = df.drop_duplicates(keep="last")  # This actually groups them
        uniques = uniques.sort_values(by=["strategy_name", "transform_name"])
        df_new = self.df.copy()

        nrows = len(uniques) // ncols
        nrows += 1 if len(uniques) % ncols != 0 else 0

        fig = plt.figure(figsize=figsize)
        fig.subplots_adjust(wspace=0.2, hspace=0.5)
        i = 1
        # Loop through groups of repeats
        for index, unique in uniques.iterrows():
            # Find number of matching rows to this unique row
            temp_df = df_new.merge(unique.to_frame().transpose(), how="inner")

            # Find experiment with maximum hypervolume
            max_hv_index = temp_df["terminal_hypervolume"].argmax()
            experiment_id = temp_df.iloc[max_hv_index]["experiment_id"]

            # Get runner
            r = self.runners[experiment_id]

            # Create pareto plot
            ax = plt.subplot(nrows, ncols, i)
            old_data = r.experiment._data.copy()
            r.experiment._data = r.experiment.data.iloc[: self.trajectory_length, :]
            r.experiment.pareto_plot(ax=ax)
            r.experiment._data = old_data
            title = self._create_label(unique)
            title = "\n".join(wrap(title, 30))
            ax.set_title(title)
            ax.set_xlabel(r"Space Time Yield ($kg \; m^{-3} h^{-1}$)")
            ax.set_ylabel("E-factor")
            ax.set_xlim(0, 1.2e4)
            ax.set_ylim(0, 300)
            i += 1

        return fig

    def plot_hv_trajectories(
        self,
        reference=[-2957, 10.7],
        plot_type="matplotlib",
        include_experiment_ids=False,
        min_terminal_hv_avg=0,
        ax=None,
    ):
        """ Plot the hypervolume trajectories with repeats as 95% confidence interval
        
        Parameters
        ----------
        reference : array-like, optional
            Reference for the hypervolume calculation. Defaults to -2957, 10.7
        plot_type : str, optional
            Plotting backend to use: matplotlib or plotly. Defaults to matplotlib.
        include_experiment_ids : bool, optional
            Whether to include experiment ids in the plot labels
        min_terminal_hv_avg : float, optional`
            Minimum terminal average hypervolume cutoff for inclusion in the plot. Defaults to 0.
        """
        # Create figure
        if plot_type == "matplotlib":
            if ax is not None:
                fig = None
            else:
                fig, ax = plt.subplots(1)
        elif plot_type == "plotly":
            fig = go.Figure()
        else:
            raise ValueError(
                f"{plot_type} is not a valid plot type. Must be matplotlib or plotly."
            )

        # Group experiment repeats
        df = self.df.copy()
        df = df.set_index("experiment_id")
        df = df.drop(columns=["terminal_hypervolume", "computation_t"])
        uniques = df.drop_duplicates(keep="last")  # This actually groups them
        df_new = self.df.copy()

        if plot_type == "plotly":
            colors = px.colors.qualitative.Plotly
        else:
            colors = COLORS
        cycle = len(colors)
        c_num = 0
        self.hv = {}
        for index, unique in uniques.iterrows():
            # Find number of matching rows to this unique row
            temp_df = df_new.merge(unique.to_frame().transpose(), how="inner")
            ids = temp_df["experiment_id"].values

            # Calculate hypervolume trajectories
            hv_trajectories = np.zeros([self.trajectory_length, len(ids)])
            for j, experiment_id in enumerate(ids):
                r = self.runners[experiment_id]
                data = r.experiment.data[["sty", "e_factor"]].to_numpy()
                data[:, 0] *= -1  # make it a minimzation problem
                for i in range(self.trajectory_length):
                    y_front, _ = pareto_efficient(data[0 : i + 1, :], maximize=False)
                    hv_trajectories[i, j] = hypervolume(y_front, ref=reference)

            # Mean and standard deviation
            hv_mean_trajectory = np.mean(hv_trajectories, axis=1)
            hv_std_trajectory = np.std(hv_trajectories, axis=1)

            if hv_mean_trajectory[-1] < min_terminal_hv_avg:
                continue

            # Update plot
            t = np.arange(1, self.trajectory_length + 1)
            # label = self._create_label(unique)
            label = unique["strategy_name"]
            if include_experiment_ids:
                label += f" ({ids[0]}-{ids[-1]})"

            lower = hv_mean_trajectory - 1.96 * hv_std_trajectory
            lower = np.clip(lower, 0, None)
            upper = hv_mean_trajectory + 1.96 * hv_std_trajectory
            if plot_type == "matplotlib":
                ax.plot(t, hv_mean_trajectory, label=label, color=colors[c_num])
                ax.fill_between(t, lower, upper, alpha=0.1, color=colors[c_num])
            elif plot_type == "plotly":
                r, g, b = hex_to_rgb(colors[c_num])
                color = lambda alpha: f"rgba({r},{g},{b},{alpha})"
                fig.add_trace(
                    go.Scatter(
                        x=t,
                        y=hv_mean_trajectory,
                        mode="lines",
                        name=label,
                        line=dict(color=color(1)),
                        legendgroup=label,
                    )
                )
                fig.add_trace(
                    go.Scatter(
                        x=t,
                        y=lower,
                        mode="lines",
                        fill="tonexty",
                        line=dict(width=0),
                        fillcolor=color(0.1),
                        showlegend=False,
                        legendgroup=label,
                    )
                )
                fig.add_trace(
                    go.Scatter(
                        x=t,
                        y=upper,
                        mode="lines",
                        fill="tozeroy",
                        line=dict(width=0),
                        fillcolor=color(0.1),
                        showlegend=False,
                        legendgroup=label,
                    )
                )
            if cycle == c_num + 1:
                c_num = 0
            elif plot_type == "plotly":
                c_num += 1
            elif plot_type == "matplotlib":
                c_num += 2

        # Plot formattting
        if plot_type == "matplotlib":
            ax.set_xlabel("Experiments")
            ax.set_ylabel("Hypervolume")
            legend = ax.legend(loc="upper left")
            ax.tick_params(direction="in")
            ax.set_xlim(1, self.trajectory_length)
            if fig is None:
                return ax, legend
            else:
                return fig, ax, legend
        elif plot_type == "plotly":
            fig.update_layout(
                xaxis=dict(title="Experiments"), yaxis=dict(title="Hypervolume")
            )
            fig.show()
            return fig

    def _create_label(self, unique):
        transform_text = (
            unique["transform_name"]
            if unique["transform_name"] != "Transform"
            else "No transform"
        )
        chimera_params = f" (STY tol.={unique['sty_tolerance']}, E-factor tol.={unique['e_factor_tolerance']})"
        transform_text += (
            chimera_params if unique["transform_name"] == "Chimera" else ""
        )
        final_text = f"{unique['strategy_name']}, {transform_text}, {unique['num_initial_experiments']} initial experiments"
        if unique["num_initial_experiments"] == 1:
            final_text = final_text.rstrip("s")
        return final_text

    def time_hv_bar_plot(self, ax=None):
        df = self.df

        # Group repeats and take average
        grouped_df = df.groupby(
            by=[
                "strategy_name",
                "transform_name",
                "sty_tolerance",
                "e_factor_tolerance",
                "batch_size",
                "num_initial_experiments",
            ],
            dropna=False,
        )

        # Mean and std deviation
        means = grouped_df.mean()
        stds = grouped_df.std()

        # Find the maximum terminal hypervolume for each strategy
        indices = means.groupby(by=["strategy_name"]).idxmax()["terminal_hypervolume"]
        means = means.loc[indices]
        stds = stds.loc[indices]

        # Ascending hypervolume
        ordered_indices = means["terminal_hypervolume"].argsort()
        means = means.iloc[ordered_indices]
        stds = stds.iloc[ordered_indices]

        # Convert to per iteration
        means["computation_t_iter"] = means["computation_t"] / self.trajectory_length
        stds["computation_t_iter"] = stds["computation_t"] / self.trajectory_length

        # Clip std deviations
        stds["terminal_hypervolume"] = stds["terminal_hypervolume"].clip(
            0, means["terminal_hypervolume"]
        )
        stds["computation_t_iter"] = stds["computation_t_iter"].clip(
            0, means["computation_t_iter"]
        )

        # Rename
        rename = {
            "terminal_hypervolume": "Terminal hypervolume",
            "computation_t_iter": "Computation time per iteration",
        }
        means = means.rename(columns=rename)
        stds = stds.rename(columns=rename)

        # Bar plot
        ax = means.plot(
            kind="bar",
            colormap=CMAP,
            y=["Terminal hypervolume", "Computation time per iteration"],
            secondary_y="Computation time per iteration",
            yerr=stds,
            capsize=4,
            mark_right=False,
            ax=ax,
            alpha=0.9,
        )
        ax.set_xticklabels(means.index.to_frame()["strategy_name"].values)
        ax.set_xlabel("")
        ax.right_ax.set_ylabel("Time (seconds)")
        ax.right_ax.set_yscale("log")
        ax.set_ylabel("Hypervolume")
        plt.minorticks_off()
        for tick in ax.get_xticklabels():
            tick.set_rotation(45)

        return ax

    def parallel_plot(self, experiment_id, ax=None):
        # Get data
        r = self.runners[experiment_id]
        data = r.experiment.data
        labels = [
            "Conc. 4",
            "Equiv. 5",
            "Temperature",
            r"$\tau$",
            "E-factor",
            "STY",
        ]
        columns = [
            "conc_dfnb",
            "equiv_pldn",
            "temperature",
            "tau",
            "e_factor",
            "sty",
        ]
        data = data[columns]

        # Standardize data
        mins = data.min().to_numpy()
        maxs = data.max().to_numpy()
        data_std = (data - mins) / (maxs - mins)
        data_std["experiments"] = np.arange(1, data_std.shape[0] + 1)

        # Creat plot
        if ax is not None:
            fig = None
        else:
            fig, ax = plt.subplots(1, figsize=(10, 5))

        # color map
        new_colors = np.flip(COLORS, axis=0)
        new_cmap = ListedColormap(new_colors[5:])

        # Plot data
        parallel_coordinates(
            data_std,
            "experiments",
            cols=columns,
            colormap=new_cmap,
            axvlines=False,
            alpha=0.4,
        )

        # Format plot (colorbar, labels, etc.)
        bounds = np.linspace(1, data_std.shape[0] + 1, 6)
        bounds = bounds.astype(int)
        cax, _ = mpl.colorbar.make_axes(ax)
        cb = mpl.colorbar.ColorbarBase(
            cax,
            cmap=new_cmap,
            spacing="proportional",
            ticks=bounds,
            boundaries=bounds,
            label="Number of Experiments",
        )
        title = r.strategy.__class__.__name__
        ax.set_title(title)
        ax.set_xticklabels(labels)
        for side in ["left", "right", "top", "bottom"]:
            ax.spines[side].set_visible(False)
        ax.grid(alpha=0.5, axis="both")
        ax.tick_params(length=0)
        ax.get_legend().remove()
        for tick in ax.get_xticklabels():
            tick.set_rotation(45)

        if fig is None:
            return ax
        else:
            return fig, ax

    def iterations_to_threshold(self, sty_threshold=1e4, e_factor_threshold=10.0):
        # Group experiment repeats
        df = self.df.copy()
        df = df.set_index("experiment_id")
        uniques = df.drop_duplicates(keep="last")  # This actually groups them
        df_new = self.df.copy()
        experiments = {}
        results = []
        uniques["mean_iterations"] = None
        uniques["std_iterations"] = None
        uniques["num_repeats"] = None
        # Find iterations to threshold
        for index, unique in uniques.iterrows():
            # Find number of matching rows to each unique row
            temp_df = df_new.merge(unique.to_frame().transpose(), how="inner")
            ids = temp_df["experiment_id"].values
<<<<<<< HEAD

=======
            
>>>>>>> be76fa32
            # Number of iterations calculation
            num_iterations = []
            something_happens = False
            for experiment_id in ids:
                data = self.runners[experiment_id].experiment.data[["sty", "e_factor"]]
                # Check if repeat matches threshold requirements
                meets_threshold = data[
                    (data["sty"] >= sty_threshold)
                    & (data["e_factor"] <= e_factor_threshold)
                ]
                # Calculate iterations to meet threshold
                if len(meets_threshold.index) > 0:
                    num_iterations.append(meets_threshold.index[0])
                    something_happens = True

            if something_happens:
                mean = np.mean(num_iterations)
                std = np.std(num_iterations)
<<<<<<< HEAD
                uniques["mean_iterations"][index] = mean
                uniques["std_iterations"][index] = std
                uniques["num_repeats"][index] = len(num_iterations)

        return uniques


=======
                uniques['mean_iterations'][index] = mean
                uniques['std_iterations'][index] = std
                uniques['num_repeats'][index] = len(num_iterations)
    
        return uniques

>>>>>>> be76fa32
def hex_to_rgb(hex_color: str) -> tuple:
    """Convert hex to RGA
    From https://community.plotly.com/t/scatter-plot-fill-with-color-how-to-set-opacity-of-fill/29591
    """
    hex_color = hex_color.lstrip("#")
    if len(hex_color) == 3:
        hex_color = hex_color * 2
    return int(hex_color[0:2], 16), int(hex_color[2:4], 16), int(hex_color[4:6], 16)<|MERGE_RESOLUTION|>--- conflicted
+++ resolved
@@ -5,17 +5,12 @@
 import pandas as pd
 import numpy as np
 import matplotlib.pyplot as plt
-<<<<<<< HEAD
 from matplotlib import cm
 import matplotlib as mpl
 from matplotlib.colors import ListedColormap, LinearSegmentedColormap
 import plotly.graph_objects as go
 import plotly.express as px
 from pandas.plotting import parallel_coordinates
-=======
-import plotly.graph_objects as go
-import plotly.express as px
->>>>>>> be76fa32
 
 import os
 import zipfile
@@ -35,7 +30,6 @@
             items.append((new_key, v))
     return dict(items)
 
-<<<<<<< HEAD
 
 COLORS = [
     (165, 0, 38),
@@ -63,23 +57,13 @@
         state: list = None,
         trajectory_length=50,
     ):
-=======
-class PlotExperiments:
-    def __init__(self, project: str,
-                 experiment_ids: list,
-                 tag : list=None,
-                 state : list=None):
->>>>>>> be76fa32
         self.session = Session(backend=HostedNeptuneBackend())
         self.proj = self.session.get_project(project)
         self.runners = {}
         self.experiment_ids = experiment_ids
         self.tag = tag
         self.state = state
-<<<<<<< HEAD
         self.trajectory_length = trajectory_length
-=======
->>>>>>> be76fa32
         self._restore_runners()
         self._create_param_df()
 
@@ -93,31 +77,17 @@
                 experiments += self.proj.get_experiments(
                     id=self.experiment_ids[i * 100 : (i + 1) * 100],
                     tag=self.tag,
-<<<<<<< HEAD
                     state=self.state,
-=======
-                    state=self.state
->>>>>>> be76fa32
                 )
             remainder = n_experiments % 100
             experiments += self.proj.get_experiments(
                 id=self.experiment_ids[(i + 1) * 100 : (i + 1) * 100 + remainder],
                 tag=self.tag,
-<<<<<<< HEAD
                 state=self.state,
             )
         else:
             experiments = self.proj.get_experiments(
                 id=self.experiment_ids, tag=self.tag, state=self.state
-=======
-                state=self.state
-            )
-        else:
-            experiments = self.proj.get_experiments(
-                id=self.experiment_ids,
-                tag=self.tag,
-                state=self.state
->>>>>>> be76fa32
             )
         for experiment in experiments:
             path = f"data/{experiment.id}"
@@ -181,7 +151,6 @@
 
             # Number of initial experiments
             try:
-<<<<<<< HEAD
                 record["num_initial_experiments"] = r.n_init
             except AttributeError:
                 pass
@@ -203,12 +172,6 @@
             )
             record["computation_t"] = time
 
-=======
-                record["num_initial_experiments"] = r.num_initial_experiments
-            except AttributeError:
-                pass
-
->>>>>>> be76fa32
             records.append(record)
 
         # Make pandas dataframe
@@ -728,11 +691,6 @@
             # Find number of matching rows to each unique row
             temp_df = df_new.merge(unique.to_frame().transpose(), how="inner")
             ids = temp_df["experiment_id"].values
-<<<<<<< HEAD
-
-=======
-            
->>>>>>> be76fa32
             # Number of iterations calculation
             num_iterations = []
             something_happens = False
@@ -751,7 +709,6 @@
             if something_happens:
                 mean = np.mean(num_iterations)
                 std = np.std(num_iterations)
-<<<<<<< HEAD
                 uniques["mean_iterations"][index] = mean
                 uniques["std_iterations"][index] = std
                 uniques["num_repeats"][index] = len(num_iterations)
@@ -759,14 +716,6 @@
         return uniques
 
 
-=======
-                uniques['mean_iterations'][index] = mean
-                uniques['std_iterations'][index] = std
-                uniques['num_repeats'][index] = len(num_iterations)
-    
-        return uniques
-
->>>>>>> be76fa32
 def hex_to_rgb(hex_color: str) -> tuple:
     """Convert hex to RGA
     From https://community.plotly.com/t/scatter-plot-fill-with-color-how-to-set-opacity-of-fill/29591
