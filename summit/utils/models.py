--- conflicted
+++ resolved
@@ -261,11 +261,7 @@
                                   std=self.input_std)
             y_s = sampled_f(x)
             y_o = self.output_mean+y_s*self.output_std
-<<<<<<< HEAD
-            return np.atleast_2d(y).T
-=======
             return np.atleast_2d(y).T   
->>>>>>> dcedba4b
         self.sampled_f = f
         return f
     
