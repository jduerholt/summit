from .dataset import DataSet
from abc import ABC, abstractmethod
import GPy
import pyrff
import numpy as np
from numpy import matlib
from numpy.random import default_rng
from GPy.models import GPRegression
from GPy.kern import Matern52
from scipy.stats import norm, invgamma
from scipy.stats.distributions import chi2
from .lhs import lhs
from sklearn.base import BaseEstimator, RegressorMixin


__all__ = ["Model", "ModelGroup", "GPyModel", "AnalyticalModel"]


class Model(ABC):
    """ Base class for model
    
    The model format is meant to reflect the sklearn API 
    """

    @abstractmethod
    def fit(self, X, Y):
        pass

    @abstractmethod
    def predict(self, X):
        pass


class ModelGroup:
    def __init__(self, models: dict):
        self._models = models

    @property
    def models(self):
        return self._models

    def fit(self, X, y, **kwargs):
        for column_name, model in self.models.items():
<<<<<<< HEAD
            model.fit(X, y[[column_name]], **kwargs) 
=======
            model.fit(X, y[[column_name]])
>>>>>>> 73c8722b

    def predict(self, X, **kwargs):
        """
        Note
        -----
        This the make the assumption that each model returns a n_samples x 1 array
        from the predict method.
        """
        result = [model.predict(X, **kwargs)[:, 0] for model in self.models.values()]
        return np.array(result).T

    def __getitem__(self, key):
        return self.models[key]

<<<<<<< HEAD
class GPyModel:
    ''' A Gaussian Process Regression model from GPy
=======
    def to_dict(self):
        models = {}
        for k, v in self._models.items():
            models[k] = v.to_dict()
        return models

    @classmethod
    def from_dict(cls, d):
        models = {}
        for k, v in d.items():
            models[k] = model_from_dict(v)
        return cls(models)


def model_from_dict(d):
    if d["name"] == "GPyModel":
        return GPyModel.from_dict(d)
    elif d["name"] == "AnalyticalModel":
        return AnalyticalModel.from_dict(d)
    else:
        raise TypeError(f"Model Type {d['name']} is not valid.")


class GPyModel(BaseEstimator, RegressorMixin):
    """ A Gaussian Process Regression model from GPy
>>>>>>> 73c8722b

    This is implemented as an alternative to the sklearn
    gaussian process because GPy offers several performance speed-ups. 
    
    Parameters
    ---------- 
    kernel: GPy.kern, optional
        A GPy kernel. Defaults to the Matern52 kernel with
        automatic relevance detection enabled.
    input_dim: int, optional
        The number of dimensions in the input. This must
        be specified if a kernel is not specified.
    noise_var: float, optional
        The noise variance for Gaussian likelhood, defaults to 1.
    optimizer: optional
        A custom optimizer. Defaults to GPy's internal optimizer.
    
    Notes
    -----
    For instructions on how to implement a custom optimizer, see
    here: https://nbviewer.jupyter.org/github/SheffieldML/notebook/blob/master/GPy/optimizer-implementation.ipynb
    
    """

    def __init__(self, kernel=None, input_dim=None, noise_var=1.0, optimizer=None):
        if kernel:
            self._kernel = kernel
        else:
            if not input_dim:
                raise ValueError(
                    "input_dim must be specified if no kernel is specified."
                )
            self.input_dim = input_dim
            self._kernel = Matern52(input_dim=self.input_dim, ARD=True)
        self._noise_var = noise_var
        self._optimizer = optimizer
        self._model = None
<<<<<<< HEAD
        self.sampled_f = None
    
    def fit(self, X, y, **kwargs):
=======
        self.input_mean = []
        self.input_std = []
        self.output_mean = []
        self.output_std = []

    def fit(self, X, y, num_restarts=10, max_iters=2000, parallel=False):
>>>>>>> 73c8722b
        """Fit Gaussian process regression model.
        Parameters
        ----------
        X : DataSet
            The data columns will be used as inputs for fitting the model
        y : DataSet
            The data columns will be used as outputs for fitting the model
        num_restarts : int, optional (default=10)
            The number of random restarts of the optimizer.
        max_iters : int, optional (default=2000)
            The maximum number of iterations of the optimizer.
        parallel : bool (default=False)
            Use parallel computation for the optimization.
        spectral_sample: bool, optional
            Calculate the spectral sampled function. Defaults to False.

        Returns
        -------
        self : returns an instance of self.
        -----
        """
<<<<<<< HEAD
        num_restarts=kwargs.get('num_restarts',10)
        max_iters=kwargs.get('max_iters', 2000)
        parallel=kwargs.get('parallel',False)
        spectral_sample=kwargs.get('spectral_sample',False)
        verbose = kwargs.get('verbose', False)

        #Standardize inputs and outputs
=======
        # Standardize inputs and outputs
>>>>>>> 73c8722b
        if isinstance(X, DataSet):
            X_std, self.input_mean, self.input_std = X.standardize(
                return_mean=True, return_std=True
            )
        elif isinstance(X, np.ndarray):
            self.input_mean = np.mean(X, axis=0)
            self.input_std = np.std(X, axis=0)
            X_std = (X - self.input_mean) / self.input_std
            X_std[abs(X_std) < 1e-5] = 0.0

        if isinstance(y, DataSet):
            y_std, self.output_mean, self.output_std = y.standardize(
                return_mean=True, return_std=True
            )
        elif isinstance(y, np.ndarray):
            self.output_mean = np.mean(y, axis=0)
            self.output_std = np.std(y, axis=0)
            y_std = (y - self.output_mean) / self.output_std
            y_std[abs(y_std) < 1e-5] = 0.0

        # Initialize and fit model
        self._model = GPRegression(
            X_std, y_std, self._kernel, noise_var=self._noise_var
        )
        if self._optimizer:
<<<<<<< HEAD
            self._model.optimize_restarts(num_restarts = num_restarts, 
                                          verbose=verbose,
                                          max_iters=max_iters,
                                          optimizer=self._optimizer,
                                          parallel=parallel)
        else:
            self._model.optimize_restarts(num_restarts = num_restarts, 
                                          verbose=verbose,
                                          max_iters=max_iters,
                                          parallel=parallel)
        if spectral_sample:
            self.spectral_sample(X, y)

        return self

    def predict(self, X, **kwargs):
=======
            self._model.optimize_restarts(
                num_restarts=num_restarts,
                verbose=False,
                max_iters=max_iters,
                optimizer=self._optimizer,
                parallel=parallel,
            )
        else:
            self._model.optimize_restarts(
                num_restarts=num_restarts,
                verbose=False,
                max_iters=max_iters,
                parallel=parallel,
            )
        return self

    def predict(self, X, return_cov: bool = False, return_std: bool = False):
>>>>>>> 73c8722b
        """Predict using the Gaussian process regression model

        In addition to the mean of the predictive distribution, also its
        standard deviation (return_std=True) or covariance (return_cov=True).
        Note that at most one of the two can be requested.

        Parameters
        ----------
        X : array-like, shape = (n_samples, n_features)
            Query points where the GP is evaluated
        use_spectral_sample: bool, optional
            Use a spectral sample of the GP instead of the posterior prediction.
        """
        if not self._model:
            raise ValueError("Fit must be called on the model prior to prediction")

<<<<<<< HEAD
        use_spectral_sample = kwargs.get('use_spectral_sample', False)
        if use_spectral_sample and self.sampled_f is not None:
            return self.sampled_f(X)
        elif use_spectral_sample:
            raise ValueError("Spectral Sample must be called during fitting prior to prediction.")
        
=======
        if return_std and return_cov:
            raise RuntimeError(
                "Not returning standard deviation of predictions when "
                "returning full covariance."
            )

>>>>>>> 73c8722b
        if isinstance(X, np.ndarray):
            X_std = (X - self.input_mean) / self.input_std
            X_std[abs(X_std) < 1e-5] = 0.0
        elif isinstance(X, DataSet):
            X_std = X.standardize(mean=self.input_mean, std=self.input_std)
        else:
            raise TypeError("X must be a numpy array or summit DataSet.")

        m_std, v_std = self._model.predict(X_std)
        m = m_std * self.output_std + self.output_mean

        return m

<<<<<<< HEAD
        return m

    def spectral_sample(self, X, y, n_spectral_points=1500,
                        n_retries=10):
        '''Sample GP using spectral sampling

        Parameters
        ----------
        X: DataSet
            The data columns will be used as inputs for fitting the model
        y: DataSet
            The data columns will be used as outputs for fitting the model
        n_spectral_points: int, optional
            The number of points to use in spectral sampling. Defaults to 4000.
        n_retries: int, optional
            The number of retries for the spectral sampling code in the case
            the singular value decomposition fails.
        '''

        # Determine the degrees of freedom
        if type(self._model.kern) == GPy.kern.Exponential:
            matern_nu = 1
        elif type(self._model.kern) == GPy.kern.Matern32:
            matern_nu = 3
        elif type(self._model.kern) == GPy.kern.Matern52:
            matern_nu = 5
        elif type(self._model.kern) == GPy.kern.RBF:
            matern_nu = np.inf
        else:
            raise TypeError("Spectral sample currently only works with Matern type kernels, including RBF.")

        # Normalize data
        if isinstance(X, np.ndarray):
            X_std =  (X-self.input_mean)/self.input_std
            X_std[abs(X_std) < 1e-5] = 0.0
        elif isinstance(X, DataSet):
            X_std = X.standardize(mean=self.input_mean, 
                                  std=self.input_std)

        if isinstance(y, DataSet):
            y_std, self.output_mean, self.output_std = y.standardize(return_mean=True, return_std=True)
        elif isinstance(y, np.ndarray):
            self.output_mean = np.mean(y,axis=0)
            self.output_std = np.std(y, axis=0)
            y_std = (y-self.output_mean)/self.output_std
            y_std[abs(y_std) < 1e-5] = 0.0

        # Spectral sampling
        for i in range(n_retries):
            try:
                sampled_f = pyrff.sample_rff(
                    lengthscales=self._model.kern.lengthscale.values,
                    scaling=self._model.kern.variance.values[0],
                    noise=self._model.Gaussian_noise.variance.values[0],
                    kernel_nu=matern_nu,
                    X=X_std,
                    Y=y_std[:,0],
                    M=n_spectral_points,
                    )
                break
            except np.linalg.LinAlgError:
                pass

        # Define function wrapper
        def f(x):
            if isinstance(x, np.ndarray):
                x =  (x-self.input_mean)/self.input_std
                x[abs(x) < 1e-5] = 0.0
            elif isinstance(X, DataSet):
                x = x.standardize(mean=self.input_mean, 
                                  std=self.input_std)
            y_s = sampled_f(x)
            y_o = self.output_mean+y_s*self.output_std
            return np.atleast_2d(y).T   
        self.sampled_f = f
        return f
    
=======
    def to_dict(self):
        _model = self._model.to_dict() if self._model is not None else self._model
        return dict(
            name="GPyModel",
            _model=_model,
            kernel=self._kernel.to_dict(),
            noise_var=self._noise_var,
            input_mean=list(self.input_mean),
            input_std=list(self.input_std),
            output_mean=list(self.output_mean),
            output_std=list(self.output_std),
        )

    @classmethod
    def from_dict(cls, d):
        kernel = GPy.kern.Kern.from_dict(d["kernel"])
        m = cls(kernel=kernel, noise_var=d["noise_var"])
        if d["_model"] is not None:
            m._model = GPRegression.from_dict(d["_model"])
        m.input_mean = np.array(d["input_mean"])
        m.input_std = np.array(d["input_std"])
        m.output_mean = np.array(d["output_mean"])
        m.output_std = np.array(d["output_std"])
        return m


>>>>>>> 73c8722b
class AnalyticalModel(Model):
    """ An analytical model instead of statistical model

    Use this for an objective that is a 
    known analytical function of the inputs 

    Parameters
    ---------- 
    function: callable
        An an analytical function that takes an input 
        array and returns the output
    """

    def __init__(self, function: callable):
        self._function = function

    def fit(self, X, Y, **kwargs):
        """This method is here because it is required.
           No fitting actually occurs"""
        pass

    def predict(self, X, **kwargs):
        """Predict using the analytical function

        Parameters
        ----------
        X : array-like, shape = (n_samples, n_features)
            Query points where the GP is evaluated
        """

        return self.function(X, **kwargs)

    @property
    def function(self) -> callable:
        return self._function<|MERGE_RESOLUTION|>--- conflicted
+++ resolved
@@ -41,11 +41,7 @@
 
     def fit(self, X, y, **kwargs):
         for column_name, model in self.models.items():
-<<<<<<< HEAD
             model.fit(X, y[[column_name]], **kwargs) 
-=======
-            model.fit(X, y[[column_name]])
->>>>>>> 73c8722b
 
     def predict(self, X, **kwargs):
         """
@@ -60,22 +56,6 @@
     def __getitem__(self, key):
         return self.models[key]
 
-<<<<<<< HEAD
-class GPyModel:
-    ''' A Gaussian Process Regression model from GPy
-=======
-    def to_dict(self):
-        models = {}
-        for k, v in self._models.items():
-            models[k] = v.to_dict()
-        return models
-
-    @classmethod
-    def from_dict(cls, d):
-        models = {}
-        for k, v in d.items():
-            models[k] = model_from_dict(v)
-        return cls(models)
 
 
 def model_from_dict(d):
@@ -89,7 +69,6 @@
 
 class GPyModel(BaseEstimator, RegressorMixin):
     """ A Gaussian Process Regression model from GPy
->>>>>>> 73c8722b
 
     This is implemented as an alternative to the sklearn
     gaussian process because GPy offers several performance speed-ups. 
@@ -127,18 +106,12 @@
         self._noise_var = noise_var
         self._optimizer = optimizer
         self._model = None
-<<<<<<< HEAD
-        self.sampled_f = None
-    
-    def fit(self, X, y, **kwargs):
-=======
         self.input_mean = []
         self.input_std = []
         self.output_mean = []
         self.output_std = []
 
     def fit(self, X, y, num_restarts=10, max_iters=2000, parallel=False):
->>>>>>> 73c8722b
         """Fit Gaussian process regression model.
         Parameters
         ----------
@@ -160,17 +133,14 @@
         self : returns an instance of self.
         -----
         """
-<<<<<<< HEAD
+
         num_restarts=kwargs.get('num_restarts',10)
         max_iters=kwargs.get('max_iters', 2000)
         parallel=kwargs.get('parallel',False)
         spectral_sample=kwargs.get('spectral_sample',False)
         verbose = kwargs.get('verbose', False)
 
-        #Standardize inputs and outputs
-=======
         # Standardize inputs and outputs
->>>>>>> 73c8722b
         if isinstance(X, DataSet):
             X_std, self.input_mean, self.input_std = X.standardize(
                 return_mean=True, return_std=True
@@ -196,7 +166,6 @@
             X_std, y_std, self._kernel, noise_var=self._noise_var
         )
         if self._optimizer:
-<<<<<<< HEAD
             self._model.optimize_restarts(num_restarts = num_restarts, 
                                           verbose=verbose,
                                           max_iters=max_iters,
@@ -212,26 +181,8 @@
 
         return self
 
-    def predict(self, X, **kwargs):
-=======
-            self._model.optimize_restarts(
-                num_restarts=num_restarts,
-                verbose=False,
-                max_iters=max_iters,
-                optimizer=self._optimizer,
-                parallel=parallel,
-            )
-        else:
-            self._model.optimize_restarts(
-                num_restarts=num_restarts,
-                verbose=False,
-                max_iters=max_iters,
-                parallel=parallel,
-            )
-        return self
-
-    def predict(self, X, return_cov: bool = False, return_std: bool = False):
->>>>>>> 73c8722b
+
+    def predict(self, X):
         """Predict using the Gaussian process regression model
 
         In addition to the mean of the predictive distribution, also its
@@ -248,21 +199,13 @@
         if not self._model:
             raise ValueError("Fit must be called on the model prior to prediction")
 
-<<<<<<< HEAD
         use_spectral_sample = kwargs.get('use_spectral_sample', False)
         if use_spectral_sample and self.sampled_f is not None:
             return self.sampled_f(X)
         elif use_spectral_sample:
             raise ValueError("Spectral Sample must be called during fitting prior to prediction.")
-        
-=======
-        if return_std and return_cov:
-            raise RuntimeError(
-                "Not returning standard deviation of predictions when "
-                "returning full covariance."
-            )
-
->>>>>>> 73c8722b
+
+
         if isinstance(X, np.ndarray):
             X_std = (X - self.input_mean) / self.input_std
             X_std[abs(X_std) < 1e-5] = 0.0
@@ -274,9 +217,6 @@
         m_std, v_std = self._model.predict(X_std)
         m = m_std * self.output_std + self.output_mean
 
-        return m
-
-<<<<<<< HEAD
         return m
 
     def spectral_sample(self, X, y, n_spectral_points=1500,
@@ -354,7 +294,7 @@
         self.sampled_f = f
         return f
     
-=======
+
     def to_dict(self):
         _model = self._model.to_dict() if self._model is not None else self._model
         return dict(
@@ -380,8 +320,6 @@
         m.output_std = np.array(d["output_std"])
         return m
 
-
->>>>>>> 73c8722b
 class AnalyticalModel(Model):
     """ An analytical model instead of statistical model
 
