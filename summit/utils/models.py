<<<<<<< HEAD
=======
from .dataset import DataSet
from abc import ABC, abstractmethod
import GPy
import pyrff
import numpy as np
from numpy import matlib
from numpy.random import default_rng
from GPy.models import GPRegression
from GPy.kern import Matern52
from scipy.stats import norm, invgamma
from scipy.stats.distributions import chi2
from .lhs import lhs
from sklearn.base import BaseEstimator, RegressorMixin
import logging

>>>>>>> be76fa32

#from .dataset import DataSet
#from abc import ABC, abstractmethod
#import GPy
#import pyrff
#import numpy as np
#from numpy import matlib
#from numpy.random import default_rng
#from GPy.models import GPRegression
#from GPy.kern import Matern52
#from scipy.stats import norm, invgamma
#from scipy.stats.distributions import chi2
#from .lhs import lhs
#from sklearn.base import BaseEstimator, RegressorMixin
#import logging

'''
__all__ = ["Model", "ModelGroup", "GPyModel", "AnalyticalModel"]


class Model(ABC):
    """ Base class for model
    
    The model format is meant to reflect the sklearn API 
    """

    @abstractmethod
    def fit(self, X, Y):
        pass

    @abstractmethod
    def predict(self, X):
        pass


class ModelGroup:
    def __init__(self, models: dict):
        self._models = models

    @property
    def models(self):
        return self._models

    def fit(self, X, y, **kwargs):
        for column_name, model in self.models.items():
            model.fit(X, y[[column_name]], **kwargs) 

    def predict(self, X, **kwargs):
        """
        Note
        -----
        This the make the assumption that each model returns a n_samples x 1 array
        from the predict method.
        """
        result = [model.predict(X, **kwargs)[:, 0] for model in self.models.values()]
        return np.array(result).T

    def __getitem__(self, key):
        return self.models[key]

    def to_dict(self):
        models = {}
        for k, v in self._models.items():
            models[k] = v.to_dict()
        return models

    @classmethod
    def from_dict(cls, d):
        models = {}
        for k, v in d.items():
            models[k] = model_from_dict(v)
        return cls(models)

def model_from_dict(d):
    if d["name"] == "GPyModel":
        return GPyModel.from_dict(d)
    elif d["name"] == "AnalyticalModel":
        return AnalyticalModel.from_dict(d)
    else:
        raise TypeError(f"Model Type {d['name']} is not valid.")


class GPyModel(BaseEstimator, RegressorMixin):
    """ A Gaussian Process Regression model from GPy

    This is implemented as an alternative to the sklearn
    gaussian process because GPy offers several performance speed-ups. 
    
    Parameters
    ---------- 
    kernel: GPy.kern, optional
        A GPy kernel. Defaults to the Matern52 kernel with
        automatic relevance detection enabled.
    input_dim: int, optional
        The number of dimensions in the input. This must
        be specified if a kernel is not specified.
    noise_var: float, optional
        The noise variance for Gaussian likelhood, defaults to 1.
    optimizer: optional
        A custom optimizer. Defaults to GPy's internal optimizer.
    
    Notes
    -----
    For instructions on how to implement a custom optimizer, see
    here: https://nbviewer.jupyter.org/github/SheffieldML/notebook/blob/master/GPy/optimizer-implementation.ipynb
    
    """

    def __init__(self, kernel=None, input_dim=None, noise_var=1.0, optimizer=None, **kwargs):
        if kernel:
            self._kernel = kernel
        else:
            if not input_dim:
                raise ValueError(
                    "input_dim must be specified if no kernel is specified."
                )
            self.input_dim = input_dim
            self._kernel = Matern52(input_dim=self.input_dim, ARD=True)
        self._noise_var = noise_var
        self._optimizer = optimizer
        self._model = None
        self.input_mean = []
        self.input_std = []
        self.output_mean = []
        self.output_std = []
        self.logger = kwargs.get('logger', logging.getLogger(__name__))

    def fit(self, X, y, **kwargs):
        """Fit Gaussian process regression model.
        Parameters
        ----------
        X : DataSet
            The data columns will be used as inputs for fitting the model
        y : DataSet
            The data columns will be used as outputs for fitting the model
        num_restarts : int, optional (default=100)
            The number of random restarts of the optimizer.
        max_iters : int, optional (default=2000)
            The maximum number of iterations of the optimizer.
        parallel : bool (default=True)
            Use parallel computation for the optimization.
        spectral_sample: bool, optional
            Calculate the spectral sampled function. Defaults to False.

        Returns
        -------
        self : returns an instance of self.
        -----
        """

        num_restarts=kwargs.get('num_restarts',100)
        max_iters=kwargs.get('max_iters', 10000)
        parallel=kwargs.get('parallel',True)
        spectral_sample=kwargs.get('spectral_sample',False)
        verbose = kwargs.get('verbose', False)

        # Read in dataset or numpy array
        if isinstance(X, DataSet):
            X = X.to_numpy()
        elif isinstance(X, np.ndarray):
            pass
        else:
            raise TypeError("X must be a dataset or numpy array")

        if isinstance(y, DataSet):
            y = y.to_numpy()
        elif isinstance(y, np.ndarray):
            pass
        else:
            raise TypeError("Y must be a DataSet or numpy array")

        # Initialize model
        self._model = GPRegression(
            X, y, self._kernel, noise_var=self._noise_var
        )

        # Set priors to constrain hyperparameters
        self._model.kern.lengthscale.constrain_bounded(np.sqrt(1e-3), np.sqrt(1e3),warning=False)
        self._model.kern.lengthscale.set_prior(GPy.priors.LogGaussian(0, 10), warning=False)
        self._model.kern.variance.constrain_bounded(np.sqrt(1e-3), np.sqrt(1e3), warning=False)
        self._model.kern.variance.set_prior(GPy.priors.LogGaussian(-6, 10), warning=False)
        self._model.Gaussian_noise.constrain_bounded(np.exp(-6), 1, warning=False)
        
        # Fit model
        if self._optimizer:
            self._model.optimize_restarts(num_restarts = num_restarts, 
                                          verbose=verbose,
                                          max_iters=max_iters,
                                          optimizer=self._optimizer,
                                          parallel=parallel)
        else:
            self._model.optimize_restarts(num_restarts = num_restarts, 
                                          verbose=verbose,
                                          max_iters=max_iters,
                                          parallel=parallel)
        if spectral_sample:
            self.spectral_sample(X, y, **kwargs)

        return self


    def predict(self, X, **kwargs):
        """Predict using the Gaussian process regression model

        In addition to the mean of the predictive distribution, also its
        standard deviation (return_std=True) or covariance (return_cov=True).
        Note that at most one of the two can be requested.

        Parameters
        ----------
        X : array-like, shape = (n_samples, n_features)
            Query points where the GP is evaluated
        use_spectral_sample: bool, optional
            Use a spectral sample of the GP instead of the posterior prediction.
            Default is True.
        """
        if not self._model:
            raise ValueError("Fit must be called on the model prior to prediction")

        
        if isinstance(X, DataSet):
            X = X.to_numpy()
        elif isinstance(X, np.ndarray):
            pass
<<<<<<< HEAD
        else:
            raise TypeError("X must be a dataset or numpy array")

        # Use spectral sample when called. Otherwise use model directly
        use_spectral_sample = kwargs.get('use_spectral_sample', True)
        if use_spectral_sample and self.sampled_f is not None:
            return self.sampled_f(X)
        elif use_spectral_sample:
            raise ValueError("Spectral Sample must be called during fitting prior to prediction.")
        else:
=======
        else:
            raise TypeError("X must be a dataset or numpy array")

        # Use spectral sample when called. Otherwise use model directly
        use_spectral_sample = kwargs.get('use_spectral_sample', True)
        if use_spectral_sample and self.sampled_f is not None:
            return self.sampled_f(X)
        elif use_spectral_sample:
            raise ValueError("Spectral Sample must be called during fitting prior to prediction.")
        else:
>>>>>>> be76fa32
            return self._model.predict(X)[0]

    def spectral_sample(self, X, y, n_spectral_points=1500,
                        n_retries=10, **kwargs):
        """Sample GP using spectral sampling

        Parameters
        ----------
        X: DataSet
            The data columns will be used as inputs for fitting the model
        y: DataSet
            The data columns will be used as outputs for fitting the model
        n_spectral_points: int, optional
            The number of points to use in spectral sampling. Defaults to 4000.
        n_retries: int, optional
            The number of retries for the spectral sampling code in the case
            the singular value decomposition fails.
        """

        # Determine the degrees of freedom
        if type(self._model.kern) == GPy.kern.Exponential:
            matern_nu = 1
        elif type(self._model.kern) == GPy.kern.Matern32:
            matern_nu = 3
        elif type(self._model.kern) == GPy.kern.Matern52:
            matern_nu = 5
        elif type(self._model.kern) == GPy.kern.RBF:
            matern_nu = np.inf
        else:
            raise TypeError("Spectral sample currently only works with Matern type kernels, including RBF.")

        if isinstance(X, DataSet):
            X = X.to_numpy()
        elif isinstance(X, np.ndarray):
            pass
        else:
            raise TypeError("X must be a dataset or numpy array")
        
        if isinstance(y, DataSet):
            y = y.to_numpy()
        elif isinstance(y, np.ndarray):
            pass
        else:
            raise TypeError("Y must be a DataSet or numpy array")

        if y.shape[1] > 1:
            raise ValueError("Y must be 1D")

        # Spectral sampling. Clip values to match Matlab implementation
        noise = self._model.Gaussian_noise.variance.values[0]
        sampled_f = None
        for i in range(n_retries):
            try:
                sampled_f = pyrff.sample_rff(
                    lengthscales=self._model.kern.lengthscale.values,
                    scaling=np.sqrt(self._model.kern.variance.values[0]),
                    noise=noise,
                    kernel_nu=matern_nu,
                    X=X,
                    Y=y[:,0],
                    M=n_spectral_points,
                    )
                break
            except np.linalg.LinAlgError as e:
                self.logger.error(e)
            except ValueError as e:
                self.logger.error(e)

        if sampled_f is None:
            raise RuntimeError(f"Spectral sampling failed after {n_retries} retries.")

        # Define function wrapper
        def f(x_new):
            y_s = sampled_f(x_new)
            return np.atleast_2d(y_s).T   
        self.sampled_f = f  
        return self.sampled_f
    
    @property
    def hyperparameters(self):
        """Returns a tuple for the form legnthscales, variance, noise"""
        lengthscales = self._model.kern.lengthscale.values
        variance = self._model.kern.variance.values[0]
        noise = self._model.Gaussian_noise.variance.values[0]
        return lengthscales, variance, noise

    def to_dict(self):
        _model = self._model.to_dict() if self._model is not None else self._model
        return dict(
            name="GPyModel",
            _model=_model,
            kernel=self._kernel.to_dict(),
            noise_var=self._noise_var,
            input_mean=list(self.input_mean),
            input_std=list(self.input_std),
            output_mean=list(self.output_mean),
            output_std=list(self.output_std),
        )

    @classmethod
    def from_dict(cls, d):
        kernel = GPy.kern.Kern.from_dict(d["kernel"])
        m = cls(kernel=kernel, noise_var=d["noise_var"])
        if d["_model"] is not None:
            m._model = GPRegression.from_dict(d["_model"])
        m.input_mean = np.array(d["input_mean"])
        m.input_std = np.array(d["input_std"])
        m.output_mean = np.array(d["output_mean"])
        m.output_std = np.array(d["output_std"])
        return m

def spectral_sample(lengthscales, scaling, noise, kernel_nu, X, Y, M):
        # Get variables from problem structure
        n, D = np.shape(X)
        ell = np.array(lengthscales) 
        sf2 = scaling**2
        sn2 = noise

        # Monte carlo samples of W and b
        sW = lhs(D, M, criterion='maximin')
        p = matlib.repmat(np.divide(1, ell), M, 1)
        if kernel_nu != np.inf:            
            inv = chi2.ppf(sW, kernel_nu)
            q = np.sqrt(np.divide(kernel_nu, inv)+1e-7)
            W = np.multiply(p, norm.ppf(sW))
            W = np.multiply(W, q)
        else:
            raise NotImplementedError("RBF not implemented yet!")

        b = 2*np.pi*lhs(1, M)

        # Calculate phi
        phi = np.sqrt(2*sf2/M)*np.cos(W@X.T +  matlib.repmat(b, 1, n))

        #Sampling of theta according to phi
        #For the matrix inverses, I defualt to Cholesky when possible
        A = phi@phi.T + sn2*np.identity(M)
        try:
            c = np.linalg.inv(np.linalg.cholesky(A))
            invA = np.dot(c.T,c)
        except np.linalg.LinAlgError:
            u,s, vh = np.linalg.svd(A)
            invA = vh.T@np.diag(1/s)@u.T
        if isinstance(Y, DataSet):
            Y = Y.data_to_numpy()
        mu_theta = invA@phi@Y
        cov_theta = sn2*invA
        #Add some noise to covariance to prevent issues
        cov_theta = 0.5*(cov_theta+cov_theta.T)+1e-4*np.identity(M)
        rng = default_rng()
        try:
            theta = rng.multivariate_normal(mu_theta, cov_theta,
                                           method='cholesky')
        except np.linalg.LinAlgError:
            theta = rng.multivariate_normal(mu_theta, cov_theta,
                                           method='svd')

        #Posterior sample according to theta
        def f(x):
            inputs, _ = np.shape(x)
            bprime = matlib.repmat(b, 1, inputs)
            output =  (theta.T*np.sqrt(2*sf2/M))@np.cos(W@x.T+bprime)
            return output
        return f

class AnalyticalModel(Model):
    """ An analytical model instead of statistical model

    Use this for an objective that is a 
    known analytical function of the inputs 

    Parameters
    ---------- 
    function: callable
        An an analytical function that takes an input 
        array and returns the output
    """

    def __init__(self, function: callable):
        self._function = function

    def fit(self, X, Y, **kwargs):
        """This method is here because it is required.
           No fitting actually occurs"""
        pass

    def predict(self, X, **kwargs):
        """Predict using the analytical function

        Parameters
        ----------
        X : array-like, shape = (n_samples, n_features)
            Query points where the GP is evaluated
        """

        return self.function(X, **kwargs)

    @property
    def function(self) -> callable:
        return self._function
'''<|MERGE_RESOLUTION|>--- conflicted
+++ resolved
@@ -1,36 +1,17 @@
-<<<<<<< HEAD
-=======
-from .dataset import DataSet
-from abc import ABC, abstractmethod
-import GPy
-import pyrff
-import numpy as np
-from numpy import matlib
-from numpy.random import default_rng
-from GPy.models import GPRegression
-from GPy.kern import Matern52
-from scipy.stats import norm, invgamma
-from scipy.stats.distributions import chi2
-from .lhs import lhs
-from sklearn.base import BaseEstimator, RegressorMixin
-import logging
-
->>>>>>> be76fa32
-
-#from .dataset import DataSet
-#from abc import ABC, abstractmethod
-#import GPy
-#import pyrff
-#import numpy as np
-#from numpy import matlib
-#from numpy.random import default_rng
-#from GPy.models import GPRegression
-#from GPy.kern import Matern52
-#from scipy.stats import norm, invgamma
-#from scipy.stats.distributions import chi2
-#from .lhs import lhs
-#from sklearn.base import BaseEstimator, RegressorMixin
-#import logging
+# from .dataset import DataSet
+# from abc import ABC, abstractmethod
+# import GPy
+# import pyrff
+# import numpy as np
+# from numpy import matlib
+# from numpy.random import default_rng
+# from GPy.models import GPRegression
+# from GPy.kern import Matern52
+# from scipy.stats import norm, invgamma
+# from scipy.stats.distributions import chi2
+# from .lhs import lhs
+# from sklearn.base import BaseEstimator, RegressorMixin
+# import logging
 
 '''
 __all__ = ["Model", "ModelGroup", "GPyModel", "AnalyticalModel"]
@@ -240,7 +221,6 @@
             X = X.to_numpy()
         elif isinstance(X, np.ndarray):
             pass
-<<<<<<< HEAD
         else:
             raise TypeError("X must be a dataset or numpy array")
 
@@ -251,18 +231,6 @@
         elif use_spectral_sample:
             raise ValueError("Spectral Sample must be called during fitting prior to prediction.")
         else:
-=======
-        else:
-            raise TypeError("X must be a dataset or numpy array")
-
-        # Use spectral sample when called. Otherwise use model directly
-        use_spectral_sample = kwargs.get('use_spectral_sample', True)
-        if use_spectral_sample and self.sampled_f is not None:
-            return self.sampled_f(X)
-        elif use_spectral_sample:
-            raise ValueError("Spectral Sample must be called during fitting prior to prediction.")
-        else:
->>>>>>> be76fa32
             return self._model.predict(X)[0]
 
     def spectral_sample(self, X, y, n_spectral_points=1500,
