--- conflicted
+++ resolved
@@ -95,11 +95,7 @@
     def __init__(self, domain, transform=None, save_dir=None, auto_desc_gen=False, sampling_strategies=4,
                  batches=1, logging=-1, parallel=True, boosted=True, sampler="uniform", softness=0.001,
                  continuous_optimizer="adam", categorical_optimizer="naive", discrete_optimizer="naive", **kwargs):
-<<<<<<< HEAD
         Strategy.__init__(self, domain, transform=kwargs.get('transform'))
-=======
-        Strategy.__init__(self, domain, transform=transform)
->>>>>>> 622f8771
 
         self.domain_inputs = []
         self.domain_objectives = []
