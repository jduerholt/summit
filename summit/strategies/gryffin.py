--- conflicted
+++ resolved
@@ -95,11 +95,7 @@
     def __init__(self, domain, transform=None, save_dir=None, auto_desc_gen=False, sampling_strategies=4,
                  batches=1, logging=-1, parallel=True, boosted=True, sampler="uniform", softness=0.001,
                  continuous_optimizer="adam", categorical_optimizer="naive", discrete_optimizer="naive", **kwargs):
-<<<<<<< HEAD
-        Strategy.__init__(self, domain, transform=transform, **kwargs)
-=======
         Strategy.__init__(self, domain, transform=transform)
->>>>>>> 5e4539d8
 
         self.domain_inputs = []
         self.domain_objectives = []
@@ -126,37 +122,6 @@
                         }
                     )
                 elif v.variable_type == "categorical":
-<<<<<<< HEAD
-                    descriptors = None
-                    if not self.transform_descriptors:
-                        if v.ds is not None:
-                            descriptors = [v.ds.loc[[l], :].values[0].tolist() for l in v.ds.index]
-                        self.domain_inputs.append(
-                            {
-                                "name": v.name,
-                                "type": "categorical",
-                                "size": 1,
-                                "levels": v.levels,
-                                "descriptors": descriptors,
-                                "category_details": os.path.join(tmp_dir, "CatDetails/cat_details_" + str(v.name) + ".pkl"),
-                            }
-                        )
-                    else:
-                        if v.ds is None:
-                            raise ValueError("No descriptors provided for categorical variable: {}".format(v.name))
-                        descriptor_names = v.ds.data_columns
-                        descriptors = np.asarray([v.ds.loc[:, [l]].values.tolist() for l in v.ds.data_columns])
-                        for j, d in enumerate(descriptors):
-                            self.domain_inputs.append(
-                                {
-                                    "name": descriptor_names[j],
-                                    "type": "continuous",
-                                    "low": np.min(np.asarray(d)),
-                                    "high": np.max(np.asarray(d)),
-                                    "size": 1,
-                                }
-                            )
-=======
                     descriptors = [v.ds.loc[[l], :].values[0].tolist() for l in v.ds.index] if v.ds is not None else None
                     self.domain_inputs.append(
                         {
@@ -168,7 +133,6 @@
                             "category_details": str(tmp_dir / "CatDetails" / f"cat_details_{v.name}.pkl"),
                         }
                     )
->>>>>>> 5e4539d8
                 elif v.variable_type == "descriptors":
                     self.domain_inputs.append(
                         {
